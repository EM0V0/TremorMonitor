using Microsoft.AspNetCore.Mvc;
using Microsoft.EntityFrameworkCore;
using NeuroMotion_API;
using Microsoft.Extensions.Logging;

[ApiController]
[Route("api/sensordata")]
public class SensorDataController : ControllerBase
{
    private readonly ApplicationDbContext _context;
    private readonly ILogger<SensorDataController> _logger;

    public SensorDataController(ApplicationDbContext context, ILogger<SensorDataController> logger)
    {
        _context = context;
        _logger = logger;
    }

    // POST: api/sensordata
    [HttpPost]
    public async Task<IActionResult> AddSensorData([FromBody] SensorData newSensorData)
    {
        try
        {
            // Validate the incoming data
            if (newSensorData == null)
            {
                return BadRequest(new { message = "Sensor data cannot be null." });
            }

            // Add the new SensorData to the database
            _context.SensorData.Add(newSensorData);
            await _context.SaveChangesAsync();

            // Return success response
            return CreatedAtAction(nameof(GetSensorData), new { userId = newSensorData.UserID }, new { message = "Sensor data added successfully." });
        }
        catch (Exception ex)
        {
            _logger.LogError($"Error adding sensor data: {ex.Message}");
            return StatusCode(500, new { message = "An error occurred while adding sensor data." });
        }
    }

    // GET: api/sensordata/{userId}
    [HttpGet("{userId}")]
    public async Task<IActionResult> GetSensorData(int userId, [FromQuery] int count = 100)
    {
        try
        {
            var sensorData = await _context.SensorData
                .AsNoTracking()
                .Where(sd => sd.UserID == userId)
                .OrderByDescending(sd => sd.CreatedAt)
<<<<<<< HEAD
                .Take(count)
=======
                .Take(100)
>>>>>>> 388bf5a2
                .ToListAsync();

            if (sensorData == null || !sensorData.Any())
            {
                return NotFound(new { message = "No sensor data found for the specified user." });
            }

            return Ok(sensorData);
        }
        catch (Exception ex)
        {
            _logger.LogError($"Error retrieving sensor data for user {userId}: {ex.Message}");
            return StatusCode(500, new { message = "An error occurred while retrieving sensor data." });
        }
    }

    // GET: api/sensordata/simulated
    [HttpGet("simulated")]
    public IActionResult GetSimulatedSensorData([FromQuery] int count = 100)
    {
        try
        {
            var simulatedData = GenerateSimulatedSensorData(count);
            return Ok(simulatedData);
        }
        catch (Exception ex)
        {
            _logger.LogError($"Error generating simulated sensor data: {ex.Message}");
            return StatusCode(500, new { message = "An error occurred while generating simulated sensor data." });
        }
    }

    // Helper function to generate simulated SensorData values
    private List<SensorData> GenerateSimulatedSensorData(int count = 100)
    {
        var random = new Random();
        var simulatedData = new List<SensorData>();
        var baseValue = 50.0; // Start at midpoint
        var lastValue = baseValue;

        for (int i = 0; i < count; i++)
        {
            // Create more realistic tremor patterns
            // Small random walk with occasional spikes
            double change = (random.NextDouble() * 8) - 4; // Random change between -4 and +4
            
            // Occasionally add larger changes to simulate tremors
            if (random.NextDouble() < 0.2)
            {
                change = change * 2.5;
            }
            
            // Calculate new value with bounds checking
            double newValue = lastValue + change;
            newValue = Math.Max(0, Math.Min(100, newValue)); // Keep within 0-100 range
            lastValue = newValue;
            
            simulatedData.Add(new SensorData
            {
                UserID = 1,
                TremorPower = (float)newValue,
                TremorIndex = (float)(newValue * 10), // Make TremorIndex proportional to TremorPower
                CreatedAt = DateTime.UtcNow.AddSeconds(-i) // Simulate timestamps within the last 'count' seconds
            });
        }

        return simulatedData;
    }
}<|MERGE_RESOLUTION|>--- conflicted
+++ resolved
@@ -52,11 +52,7 @@
                 .AsNoTracking()
                 .Where(sd => sd.UserID == userId)
                 .OrderByDescending(sd => sd.CreatedAt)
-<<<<<<< HEAD
                 .Take(count)
-=======
-                .Take(100)
->>>>>>> 388bf5a2
                 .ToListAsync();
 
             if (sensorData == null || !sensorData.Any())
